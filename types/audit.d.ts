/**
 * @license Copyright 2018 Google Inc. All Rights Reserved.
 * Licensed under the Apache License, Version 2.0 (the "License"); you may not use this file except in compliance with the License. You may obtain a copy of the License at http://www.apache.org/licenses/LICENSE-2.0
 * Unless required by applicable law or agreed to in writing, software distributed under the License is distributed on an "AS IS" BASIS, WITHOUT WARRANTIES OR CONDITIONS OF ANY KIND, either express or implied. See the License for the specific language governing permissions and limitations under the License.
 */

import ArbitraryEqualityMap = require('../lighthouse-core/lib/arbitrary-equality-map.js');

declare global {
  module LH.Audit {
    export interface Context {
      /** audit options */
      options: Record<string, any>;
      settings: Config.Settings;
      /** Push to this array to add top-level warnings to the LHR. */
      LighthouseRunWarnings: Array<string>;
      /**
       * Nested cache for already-computed computed artifacts. Keyed first on
       * the computed artifact's `name` property, then on input artifact(s).
       * Values are Promises resolving to the computedArtifact result.
       */
      computedCache: Map<string, ArbitraryEqualityMap>;
    }

    export interface ScoreOptions {
      scorePODR: number;
      scoreMedian: number;
    }

    export interface ScoreDisplayModes {
      /** Scores of 0-1 (map to displayed scores of 0-100). */
      NUMERIC: 'numeric';
      /** Pass/fail audit (0 and 1 are only possible scores). */
      BINARY: 'binary';
      /** The audit exists only to tell you to review something yourself. Score is null and should be ignored. */
      MANUAL: 'manual';
      /** The audit is an FYI only, and can't be interpreted as pass/fail. Score is null and should be ignored. */
      INFORMATIVE: 'informative';
      /** The audit turned out to not apply to the page. Score is null and should be ignored. */
      NOT_APPLICABLE: 'notApplicable';
      /** There was an error while running the audit (check `errorMessage` for details). Score is null and should be ignored. */
      ERROR: 'error';
    }

    export type ScoreDisplayMode = Audit.ScoreDisplayModes[keyof Audit.ScoreDisplayModes];

    export interface Meta {
      /** The string identifier of the audit, in kebab case. */
      id: string;
      /** Short, user-visible title for the audit when successful. */
      title: string;
      /** Short, user-visible title for the audit when failing. */
      failureTitle?: string;
      /** A more detailed description that describes why the audit is important and links to Lighthouse documentation on the audit; markdown links supported. */
      description: string;
      /** A list of the members of LH.Artifacts that must be present for the audit to execute. */
<<<<<<< HEAD
      requiredArtifacts?: Array<keyof Artifacts>;
=======
      requiredArtifacts: Array<keyof Artifacts>;
      /** A list of the members of LH.Artifacts that augment the audit, but aren't necessary. For internal use only with experimental-config. */
      __internalOptionalArtifacts?: Array<keyof Artifacts>;
>>>>>>> d9d29999
      /** A string identifying how the score should be interpreted for display. */
      scoreDisplayMode?: Audit.ScoreDisplayMode;
    }

    export interface ByteEfficiencyItem extends Audit.Details.OpportunityItem {
      url: string;
      wastedBytes: number;
      totalBytes: number;
      wastedPercent?: number;
    }

    /** The shared properties of an Audit.Product whether it has a numericValue or not. We want to enforce `numericUnit` accompanying `numericValue` whenever it is set, so the final Audit.Product type is a discriminated union on `'numericValue' in audit`*/
    interface ProductBase {
      /** The scored value of the audit, provided in the range `0-1`, or null if `scoreDisplayMode` indicates not scored. */
      score: number | null;
      /** The i18n'd string value that the audit wishes to display for its results. This value is not necessarily the string version of the `numericValue`. */
      displayValue?: string;
      /** An explanation of why the audit failed on the test page. */
      explanation?: string;
      /** Error message from any exception thrown while running this audit. */
      errorMessage?: string;
      warnings?: string[];
      /** Deprecated and does not make its way into the Lighthouse report. */
      extendedInfo?: {[p: string]: any};
      /** Overrides scoreDisplayMode with notApplicable if set to true */
      notApplicable?: boolean;
      /** Extra information about the page provided by some types of audits, in one of several possible forms that can be rendered in the HTML report. */
      details?: Audit.Details;
    }

    /** The Audit.Product type for audits that do not return a `numericValue`. */
    interface NonNumericProduct extends ProductBase {
      numericValue?: never;
    }

    /** The Audit.Product type for audits that do return a `numericValue`. */
    interface NumericProduct extends ProductBase {
      /** A numeric value that has a meaning specific to the audit, e.g. the number of nodes in the DOM or the timestamp of a specific load event. More information can be found in the audit details, if present. */
      numericValue: number;
      /** The unit of `numericValue`, used when the consumer wishes to convert numericValue to a display string. A superset of https://tc39.es/proposal-unified-intl-numberformat/section6/locales-currencies-tz_proposed_out.html#sec-issanctionedsimpleunitidentifier */
      numericUnit: 'byte'|'millisecond'|'element';
    }

    /** Type returned by Audit.audit(). Only score is required.  */
    export type Product = NonNumericProduct | NumericProduct;

    /* Audit result returned in Lighthouse report. All audits offer a description and score of 0-1. */
    export interface Result {
      displayValue?: string;
      /** An explanation of why the audit failed on the test page. */
      explanation?: string;
      /** Error message from any exception thrown while running this audit. */
      errorMessage?: string;
      warnings?: string[];
      /** The scored value of the audit, provided in the range `0-1`, or null if `scoreDisplayMode` indicates not scored. */
      score: number|null;
      /**
       * A string identifying how the score should be interpreted:
       * 'binary': pass/fail audit (0 and 1 are only possible scores).
       * 'numeric': scores of 0-1 (map to displayed scores of 0-100).
       * 'informative': the audit is an FYI only, and can't be interpreted as pass/fail. Score is null and should be ignored.
       * 'notApplicable': the audit turned out to not apply to the page. Score is null and should be ignored.
       * 'manual': The audit exists only to tell you to review something yourself. Score is null and should be ignored.
       * 'error': There was an error while running the audit (check `errorMessage` for details). Score is null and should be ignored.
       */
      scoreDisplayMode: ScoreDisplayMode;
      /** Short, user-visible title for the audit. The text can change depending on if the audit passed or failed. */
      title: string;
      /** The string identifier of the audit, in kebab case. */
      id: string;
      /** A more detailed description that describes why the audit is important and links to Lighthouse documentation on the audit; markdown links supported. */
      description: string;
      /** A numeric value that has a meaning specific to the audit, e.g. the number of nodes in the DOM or the timestamp of a specific load event. More information can be found in the audit details, if present. */
      numericValue?: number;
      /** The unit of `numericValue`, used when the consumer wishes to convert numericValue to a display string. */
      numericUnit?: string;
      /** Extra information about the page provided by some types of audits, in one of several possible forms that can be rendered in the HTML report. */
      details?: Audit.Details;
    }

    export interface Results {
      [metric: string]: Result;
    }

    export type SimpleCriticalRequestNode = {
      [id: string]: {
        request: {
          url: string;
          startTime: number;
          endTime: number;
          responseReceivedTime: number;
          transferSize: number;
        };
        children?: SimpleCriticalRequestNode;
      }
    }

    type MultiCheckAuditP1 = Partial<Record<Artifacts.ManifestValueCheckID, boolean>>;
    type MultiCheckAuditP2 = Partial<Artifacts.ManifestValues>;
    interface MultiCheckAuditP3 {
      failures: Array<string>;
      manifestValues?: undefined;
      allChecks?: undefined;
    }

    export type MultiCheckAuditDetails = MultiCheckAuditP1 & MultiCheckAuditP2 & MultiCheckAuditP3;
  }
}

// empty export to keep file a module
export {}<|MERGE_RESOLUTION|>--- conflicted
+++ resolved
@@ -53,14 +53,8 @@
       failureTitle?: string;
       /** A more detailed description that describes why the audit is important and links to Lighthouse documentation on the audit; markdown links supported. */
       description: string;
-      /** A list of the members of LH.Artifacts that must be present for the audit to execute. */
-<<<<<<< HEAD
+      /** A list of the members of LH.Artifacts that must be present for the audit to execute. Deprecated - override Audit.requiredArtifacts instead. */
       requiredArtifacts?: Array<keyof Artifacts>;
-=======
-      requiredArtifacts: Array<keyof Artifacts>;
-      /** A list of the members of LH.Artifacts that augment the audit, but aren't necessary. For internal use only with experimental-config. */
-      __internalOptionalArtifacts?: Array<keyof Artifacts>;
->>>>>>> d9d29999
       /** A string identifying how the score should be interpreted for display. */
       scoreDisplayMode?: Audit.ScoreDisplayMode;
     }
