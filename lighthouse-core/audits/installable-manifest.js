/**
 * @license Copyright 2017 Google Inc. All Rights Reserved.
 * Licensed under the Apache License, Version 2.0 (the "License"); you may not use this file except in compliance with the License. You may obtain a copy of the License at http://www.apache.org/licenses/LICENSE-2.0
 * Unless required by applicable law or agreed to in writing, software distributed under the License is distributed on an "AS IS" BASIS, WITHOUT WARRANTIES OR CONDITIONS OF ANY KIND, either express or implied. See the License for the specific language governing permissions and limitations under the License.
 */
'use strict';

const MultiCheckAudit = require('./multi-check-audit.js');
const ManifestValues = require('../computed/manifest-values.js');
const i18n = require('../lib/i18n/i18n.js');

const UIStrings = {
  /** Title of a Lighthouse audit that provides detail on if a website is installable as an application. This descriptive title is shown to users when a webapp is installable. */
  title: 'Web app manifest meets the installability requirements',
  /** Title of a Lighthouse audit that provides detail on if a website is installable as an application. This descriptive title is shown to users when a webapp is not installable. */
  failureTitle: 'Web app manifest does not meet the installability requirements',
  /** Description of a Lighthouse audit that tells the user why installability is important for webapps. This is displayed after a user expands the section to see more. No character length limits. 'Learn More' becomes link text to additional documentation. */
  description: 'Browsers can proactively prompt users to add your app to their homescreen, ' +
    'which can lead to higher engagement. ' +
    '[Learn more](https://web.dev/installable-manifest).',
};

const str_ = i18n.createMessageInstanceIdFn(__filename, UIStrings);

/**
 * @fileoverview
 * Audits if the page's web app manifest qualifies for triggering a beforeinstallprompt event.
 * https://github.com/GoogleChrome/lighthouse/issues/23#issuecomment-270453303
 *
 * Requirements:
 *   * manifest is not empty
 *   * manifest has valid start url
 *   * manifest has a valid name
 *   * manifest has a valid shortname
 *   * manifest display property is standalone, minimal-ui, or fullscreen
 *   * manifest contains icon that's a png and size >= 144px
 */

class InstallableManifest extends MultiCheckAudit {
  /**
   * @return {LH.Audit.Meta}
   */
  static get meta() {
    return {
      id: 'installable-manifest',
      title: str_(UIStrings.title),
      failureTitle: str_(UIStrings.failureTitle),
      description: str_(UIStrings.description),
<<<<<<< HEAD
=======
      requiredArtifacts: ['URL', 'WebAppManifest', 'InstallabilityErrors'],
>>>>>>> d9d29999
    };
  }

  static get requiredArtifacts() {
    return this.artifacts('URL', 'WebAppManifest');
  }

  /**
   * @param {LH.Artifacts.ManifestValues} manifestValues
   * @return {Array<string>}
   */
  static assessManifest(manifestValues) {
    if (manifestValues.isParseFailure && manifestValues.parseFailureReason) {
      return [manifestValues.parseFailureReason];
    }

    /** @type {Array<string>} */
    const failures = [];
    const bannerCheckIds = [
      'hasName',
      // Technically shortname isn't required (if name is defined):
      //   https://cs.chromium.org/chromium/src/chrome/browser/installable/installable_manager.cc?type=cs&q=IsManifestValidForWebApp+f:cc+-f:test&sq=package:chromium&l=473
      // Despite this, we think it's better to require it anyway.
      // short_name is preferred for the homescreen icon, but a longer name can be used in
      // the splash screen and app title. Given the different usecases, we'd like to make it clearer
      // that the developer has two possible strings to work with.
      'hasShortName',
      'hasStartUrl',
      'hasPWADisplayValue',
      'hasIconsAtLeast144px',
      'fetchesIcon',
    ];
    manifestValues.allChecks
      .filter(item => bannerCheckIds.includes(item.id))
      .forEach(item => {
        if (!item.passing) {
          failures.push(item.failureText);
        }
      });

    return failures;
  }

  /**
   * @param {LH.Artifacts.Select<typeof module.exports>} artifacts
   * @param {LH.Audit.Context} context
   * @return {Promise<{failures: Array<string>, manifestValues: LH.Artifacts.ManifestValues}>}
   */
  static async audit_(artifacts, context) {
    const manifestValues = await ManifestValues.request(artifacts, context);
    const manifestFailures = InstallableManifest.assessManifest(manifestValues);

    return {
      failures: [
        ...manifestFailures,
      ],
      manifestValues,
    };
  }
}

module.exports = InstallableManifest;
module.exports.UIStrings = UIStrings;<|MERGE_RESOLUTION|>--- conflicted
+++ resolved
@@ -46,15 +46,11 @@
       title: str_(UIStrings.title),
       failureTitle: str_(UIStrings.failureTitle),
       description: str_(UIStrings.description),
-<<<<<<< HEAD
-=======
-      requiredArtifacts: ['URL', 'WebAppManifest', 'InstallabilityErrors'],
->>>>>>> d9d29999
     };
   }
 
   static get requiredArtifacts() {
-    return this.artifacts('URL', 'WebAppManifest');
+    return this.artifacts('URL', 'WebAppManifest', 'InstallabilityErrors');
   }
 
   /**
